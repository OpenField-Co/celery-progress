import logging

<<<<<<< HEAD
from celery.result import AsyncResult
from celery_progress.backend import ProgressRecorder, Progress
=======
from celery_progress.backend import ProgressRecorder
>>>>>>> 58b8ec54

try:
    from asgiref.sync import async_to_sync
    from channels.layers import get_channel_layer
except ImportError:
    channel_layer = None
else:
    channel_layer = get_channel_layer()

logger = logging.getLogger(__name__)


class WebSocketProgressRecorder(ProgressRecorder):

<<<<<<< HEAD
    @staticmethod
    def push_update(task_id):
        if WEBSOCKETS_AVAILABLE:
            try:
                channel_layer = get_channel_layer()
                async_to_sync(channel_layer.group_send)(
                    task_id,
                    {'type': 'update_task_progress', 'data': {**Progress(AsyncResult(task_id)).get_info()}}
                )
            except AttributeError:  # No channel layer to send to, so ignore it
                pass
        else:
            logger.info(
=======
    def __init__(self, *args, **kwargs):
        super().__init__(*args, **kwargs)

        if not channel_layer:
            logger.warning(
>>>>>>> 58b8ec54
                'Tried to use websocket progress bar, but dependencies were not installed / configured. '
                'Use pip install celery-progress[websockets] and set up channels to enable this feature. '
                'See: https://channels.readthedocs.io/en/latest/ for more details.'
            )

    @staticmethod
    def push_update(task_id, data, final=False):
        try:
            async_to_sync(channel_layer.group_send)(
                task_id,
                {'type': 'update_task_progress', 'data': data}
            )
        except AttributeError:  # No channel layer to send to, so ignore it
            pass
        except RuntimeError as e:  # We're sending messages too fast for asgiref to handle, drop it
            if final and channel_layer:  # Send error back to post-run handler for a retry
                raise e

    def set_progress(self, current, total, description=""):
        progress = super().set_progress(current, total, description)
        data = {'complete': False, 'success': None, 'progress': progress}
        self.push_update(self.task.request.id, data)

    def stop_task(self, current, total, exc):
        progress = super().stop_task(current, total, exc)
        progress.pop('exc_type')
        result = progress.pop('exc_message')
        data = {'complete': True, 'success': False, 'progress': progress, 'result': result}
        self.push_update(self.task.request.id, data)<|MERGE_RESOLUTION|>--- conflicted
+++ resolved
@@ -1,11 +1,6 @@
 import logging
 
-<<<<<<< HEAD
-from celery.result import AsyncResult
-from celery_progress.backend import ProgressRecorder, Progress
-=======
 from celery_progress.backend import ProgressRecorder
->>>>>>> 58b8ec54
 
 try:
     from asgiref.sync import async_to_sync
@@ -20,27 +15,11 @@
 
 class WebSocketProgressRecorder(ProgressRecorder):
 
-<<<<<<< HEAD
-    @staticmethod
-    def push_update(task_id):
-        if WEBSOCKETS_AVAILABLE:
-            try:
-                channel_layer = get_channel_layer()
-                async_to_sync(channel_layer.group_send)(
-                    task_id,
-                    {'type': 'update_task_progress', 'data': {**Progress(AsyncResult(task_id)).get_info()}}
-                )
-            except AttributeError:  # No channel layer to send to, so ignore it
-                pass
-        else:
-            logger.info(
-=======
     def __init__(self, *args, **kwargs):
         super().__init__(*args, **kwargs)
 
         if not channel_layer:
             logger.warning(
->>>>>>> 58b8ec54
                 'Tried to use websocket progress bar, but dependencies were not installed / configured. '
                 'Use pip install celery-progress[websockets] and set up channels to enable this feature. '
                 'See: https://channels.readthedocs.io/en/latest/ for more details.'
